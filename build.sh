#!/bin/bash

mkdir -p build
cd build || exit 1

cmake \
<<<<<<< HEAD
  -DCMAKE_PREFIX_PATH="/opt/libtorch:/opt/cuda" \
=======
  -DCMAKE_PREFIX_PATH='/opt/libtorch-cpu;/opt/cuda' \
>>>>>>> 67cf2206
  -DCMAKE_EXPORT_COMPILE_COMMANDS=1 \
  .. && make -j12
cd ..

if [ "$1" = "run" ]; then
  ./build/rl
fi<|MERGE_RESOLUTION|>--- conflicted
+++ resolved
@@ -4,11 +4,7 @@
 cd build || exit 1
 
 cmake \
-<<<<<<< HEAD
-  -DCMAKE_PREFIX_PATH="/opt/libtorch:/opt/cuda" \
-=======
   -DCMAKE_PREFIX_PATH='/opt/libtorch-cpu;/opt/cuda' \
->>>>>>> 67cf2206
   -DCMAKE_EXPORT_COMPILE_COMMANDS=1 \
   .. && make -j12
 cd ..
